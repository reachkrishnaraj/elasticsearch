--- conflicted
+++ resolved
@@ -21,10 +21,6 @@
 
 import org.apache.lucene.search.GeoPointDistanceRangeQuery;
 import org.apache.lucene.search.Query;
-<<<<<<< HEAD
-import org.elasticsearch.ElasticsearchParseException;
-=======
->>>>>>> ee227efc
 import org.elasticsearch.Version;
 import org.elasticsearch.common.geo.GeoDistance;
 import org.elasticsearch.common.geo.GeoPoint;
@@ -162,16 +158,6 @@
                 } else if ("_name".equals(currentFieldName)) {
                     queryName = parser.text();
                 } else if ("optimize_bbox".equals(currentFieldName) || "optimizeBbox".equals(currentFieldName)) {
-<<<<<<< HEAD
-                    if (bwc) {
-                        optimizeBbox = parser.textOrNull();
-                    } else {
-                        throw new ElasticsearchParseException("[" + currentFieldName + "] is deprecated");
-                    }
-                } else if ("normalize".equals(currentFieldName)) {
-                    normalizeLat = parser.booleanValue();
-                    normalizeLon = parser.booleanValue();
-=======
                     optimizeBbox = parser.textOrNull();
                 } else if ("coerce".equals(currentFieldName) || (indexCreatedBeforeV2_0 && "normalize".equals(currentFieldName))) {
                     coerce = parser.booleanValue();
@@ -180,7 +166,6 @@
                     }
                 } else if ("ignore_malformed".equals(currentFieldName) && coerce == false) {
                     ignoreMalformed = parser.booleanValue();
->>>>>>> ee227efc
                 } else {
                     point.resetFromString(parser.text());
                     fieldName = currentFieldName;
