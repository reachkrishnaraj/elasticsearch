--- conflicted
+++ resolved
@@ -55,13 +55,8 @@
         String fieldName = parser.currentName();
         String rewriteMethod = null;
 
-<<<<<<< HEAD
-        Object value = null;
+        String value = null;
         float boost = AbstractQueryBuilder.DEFAULT_BOOST;
-=======
-        String value = null;
-        float boost = 1.0f;
->>>>>>> 964a8490
         int flagsValue = DEFAULT_FLAGS_VALUE;
         int maxDeterminizedStates = Operations.DEFAULT_MAX_DETERMINIZED_STATES;
         String queryName = null;
