/*
 * Licensed to Elasticsearch under one or more contributor
 * license agreements. See the NOTICE file distributed with
 * this work for additional information regarding copyright
 * ownership. Elasticsearch licenses this file to you under
 * the Apache License, Version 2.0 (the "License"); you may
 * not use this file except in compliance with the License.
 * You may obtain a copy of the License at
 *
 *    http://www.apache.org/licenses/LICENSE-2.0
 *
 * Unless required by applicable law or agreed to in writing,
 * software distributed under the License is distributed on an
 * "AS IS" BASIS, WITHOUT WARRANTIES OR CONDITIONS OF ANY
 * KIND, either express or implied.  See the License for the
 * specific language governing permissions and limitations
 * under the License.
 */

package org.elasticsearch.index.query;

import org.apache.lucene.index.DirectoryReader;
import org.apache.lucene.index.IndexReader;
import org.apache.lucene.index.MultiDocValues;
import org.apache.lucene.search.*;
import org.apache.lucene.search.join.BitSetProducer;
import org.apache.lucene.search.join.JoinUtil;
import org.apache.lucene.search.join.ScoreMode;
import org.apache.lucene.util.SuppressForbidden;
import org.elasticsearch.Version;
import org.elasticsearch.common.ParseField;
import org.elasticsearch.common.Strings;
import org.elasticsearch.common.inject.Inject;
import org.elasticsearch.common.lucene.search.Queries;
import org.elasticsearch.common.xcontent.XContentParser;
import org.elasticsearch.index.fielddata.IndexParentChildFieldData;
import org.elasticsearch.index.fielddata.plain.ParentChildIndexFieldData;
import org.elasticsearch.index.mapper.DocumentMapper;
import org.elasticsearch.index.mapper.internal.ParentFieldMapper;
import org.elasticsearch.index.query.support.InnerHitsQueryParserHelper;
import org.elasticsearch.index.query.support.XContentStructure;
import org.elasticsearch.index.search.child.ChildrenConstantScoreQuery;
import org.elasticsearch.index.search.child.ChildrenQuery;
import org.elasticsearch.index.search.child.ScoreType;
import org.elasticsearch.search.fetch.innerhits.InnerHitsContext;
import org.elasticsearch.search.fetch.innerhits.InnerHitsSubSearchContext;
import org.elasticsearch.search.internal.SearchContext;

import java.io.IOException;

/**
 *
 */
@SuppressForbidden(reason="Old p/c queries still use filters")
public class HasChildQueryParser implements QueryParser {

    public static final String NAME = "has_child";
    private static final ParseField QUERY_FIELD = new ParseField("query", "filter");
    private static final ParseField SCORE_MODE = new ParseField("score_mode", "score_type");

    private final InnerHitsQueryParserHelper innerHitsQueryParserHelper;

    @Inject
    public HasChildQueryParser(InnerHitsQueryParserHelper innerHitsQueryParserHelper) {
        this.innerHitsQueryParserHelper = innerHitsQueryParserHelper;
    }

    @Override
    public String[] names() {
        return new String[] { NAME, Strings.toCamelCase(NAME) };
    }

    @Override
    public Query parse(QueryParseContext parseContext) throws IOException, QueryParsingException {
        XContentParser parser = parseContext.parser();

        boolean queryFound = false;
        float boost = 1.0f;
        String childType = null;
        ScoreType scoreType = ScoreType.NONE;
        int minChildren = 0;
        int maxChildren = 0;
        int shortCircuitParentDocSet = 8192;
        String queryName = null;
        InnerHitsSubSearchContext innerHits = null;

        String currentFieldName = null;
        XContentParser.Token token;
        XContentStructure.InnerQuery iq = null;
        while ((token = parser.nextToken()) != XContentParser.Token.END_OBJECT) {
            if (token == XContentParser.Token.FIELD_NAME) {
                currentFieldName = parser.currentName();
            } else if (parseContext.isDeprecatedSetting(currentFieldName)) {
                // skip
            } else if (token == XContentParser.Token.START_OBJECT) {
                // Usually, the query would be parsed here, but the child
                // type may not have been extracted yet, so use the
                // XContentStructure.<type> facade to parse if available,
                // or delay parsing if not.
                if (parseContext.parseFieldMatcher().match(currentFieldName, QUERY_FIELD)) {
                    iq = new XContentStructure.InnerQuery(parseContext, childType == null ? null : new String[] { childType });
                    queryFound = true;
                } else if ("inner_hits".equals(currentFieldName)) {
                    innerHits = innerHitsQueryParserHelper.parse(parseContext);
                } else {
                    throw new QueryParsingException(parseContext, "[has_child] query does not support [" + currentFieldName + "]");
                }
            } else if (token.isValue()) {
                if ("type".equals(currentFieldName) || "child_type".equals(currentFieldName) || "childType".equals(currentFieldName)) {
                    childType = parser.text();
                } else if (parseContext.parseFieldMatcher().match(currentFieldName, SCORE_MODE)) {
                    scoreType = ScoreType.fromString(parser.text());
                } else if ("boost".equals(currentFieldName)) {
                    boost = parser.floatValue();
                } else if ("min_children".equals(currentFieldName) || "minChildren".equals(currentFieldName)) {
                    minChildren = parser.intValue(true);
                } else if ("max_children".equals(currentFieldName) || "maxChildren".equals(currentFieldName)) {
                    maxChildren = parser.intValue(true);
                } else if ("short_circuit_cutoff".equals(currentFieldName)) {
                    shortCircuitParentDocSet = parser.intValue();
                } else if ("_name".equals(currentFieldName)) {
                    queryName = parser.text();
                } else {
                    throw new QueryParsingException(parseContext, "[has_child] query does not support [" + currentFieldName + "]");
                }
            }
        }
        if (!queryFound) {
            throw new QueryParsingException(parseContext, "[has_child] requires 'query' field");
        }
        if (childType == null) {
            throw new QueryParsingException(parseContext, "[has_child] requires 'type' field");
        }

        Query innerQuery = iq.asQuery(childType);

        if (innerQuery == null) {
            return null;
        }
        innerQuery.setBoost(boost);

        DocumentMapper childDocMapper = parseContext.mapperService().documentMapper(childType);
        if (childDocMapper == null) {
            throw new QueryParsingException(parseContext, "[has_child] No mapping for for type [" + childType + "]");
        }
        ParentFieldMapper parentFieldMapper = childDocMapper.parentFieldMapper();
        if (parentFieldMapper.active() == false) {
            throw new QueryParsingException(parseContext, "[has_child] _parent field has no parent type configured");
        }

        if (innerHits != null) {
            ParsedQuery parsedQuery = new ParsedQuery(innerQuery, parseContext.copyNamedQueries());
            InnerHitsContext.ParentChildInnerHits parentChildInnerHits = new InnerHitsContext.ParentChildInnerHits(innerHits.getSubSearchContext(), parsedQuery, null, parseContext.mapperService(), childDocMapper);
            String name = innerHits.getName() != null ? innerHits.getName() : childType;
            parseContext.addInnerHits(name, parentChildInnerHits);
        }

        String parentType = parentFieldMapper.type();
        DocumentMapper parentDocMapper = parseContext.mapperService().documentMapper(parentType);
        if (parentDocMapper == null) {
            throw new QueryParsingException(parseContext, "[has_child]  Type [" + childType + "] points to a non existent parent type ["
                    + parentType + "]");
        }

        if (maxChildren > 0 && maxChildren < minChildren) {
            throw new QueryParsingException(parseContext, "[has_child] 'max_children' is less than 'min_children'");
        }

        BitSetProducer nonNestedDocsFilter = null;
        if (parentDocMapper.hasNestedObjects()) {
            nonNestedDocsFilter = parseContext.bitsetFilter(Queries.newNonNestedFilter());
        }

        // wrap the query with type query
        innerQuery = Queries.filtered(innerQuery, childDocMapper.typeFilter());

        final Query query;
        final ParentChildIndexFieldData parentChildIndexFieldData = parseContext.getForField(parentFieldMapper.fieldType());
        if (parseContext.indexVersionCreated().onOrAfter(Version.V_2_0_0_beta1)) {
            query = joinUtilHelper(parentType, parentChildIndexFieldData, parentDocMapper.typeFilter(), scoreType, innerQuery, minChildren, maxChildren);
        } else {
            // TODO: use the query API
            Filter parentFilter = new QueryWrapperFilter(parentDocMapper.typeFilter());
            if (minChildren > 1 || maxChildren > 0 || scoreType != ScoreType.NONE) {
                query = new ChildrenQuery(parentChildIndexFieldData, parentType, childType, parentFilter, innerQuery, scoreType, minChildren,
                        maxChildren, shortCircuitParentDocSet, nonNestedDocsFilter);
            } else {
                query = new ChildrenConstantScoreQuery(parentChildIndexFieldData, innerQuery, parentType, childType, parentFilter,
                        shortCircuitParentDocSet, nonNestedDocsFilter);
            }
        }
        if (queryName != null) {
            parseContext.addNamedQuery(queryName, query);
        }
        query.setBoost(boost);
        return query;
    }

    public static Query joinUtilHelper(String parentType, ParentChildIndexFieldData parentChildIndexFieldData, Query toQuery, ScoreType scoreType, Query innerQuery, int minChildren, int maxChildren) throws IOException {
        ScoreMode scoreMode;
        // TODO: move entirely over from ScoreType to org.apache.lucene.join.ScoreMode, when we drop the 1.x parent child code.
        switch (scoreType) {
            case NONE:
                scoreMode = ScoreMode.None;
                break;
            case MIN:
                scoreMode = ScoreMode.Min;
                break;
            case MAX:
                scoreMode = ScoreMode.Max;
                break;
            case SUM:
                scoreMode = ScoreMode.Total;
                break;
            case AVG:
                scoreMode = ScoreMode.Avg;
                break;
            default:
                throw new UnsupportedOperationException("score type [" + scoreType + "] not supported");
        }
        // 0 in pre 2.x p/c impl means unbounded
        if (maxChildren == 0) {
            maxChildren = Integer.MAX_VALUE;
        }
        return new LateParsingQuery(toQuery, innerQuery, minChildren, maxChildren, parentType, scoreMode, parentChildIndexFieldData);
    }

    final static class LateParsingQuery extends Query {

        private final Query toQuery;
        private final Query innerQuery;
        private final int minChildren;
        private final int maxChildren;
        private final String parentType;
        private final ScoreMode scoreMode;
        private final ParentChildIndexFieldData parentChildIndexFieldData;
        private final Object identity = new Object();

        LateParsingQuery(Query toQuery, Query innerQuery, int minChildren, int maxChildren, String parentType, ScoreMode scoreMode, ParentChildIndexFieldData parentChildIndexFieldData) {
            this.toQuery = toQuery;
            this.innerQuery = innerQuery;
            this.minChildren = minChildren;
            this.maxChildren = maxChildren;
            this.parentType = parentType;
            this.scoreMode = scoreMode;
            this.parentChildIndexFieldData = parentChildIndexFieldData;
        }

        @Override
        public Query rewrite(IndexReader reader) throws IOException {
            if (getBoost() != 1.0F) {
                return super.rewrite(reader);
            }
            if (reader instanceof DirectoryReader) {
<<<<<<< HEAD
                IndexSearcher indexSearcher = new IndexSearcher(reader);
                indexSearcher.setQueryCache(null);
                String joinField = ParentFieldMapper.joinField(parentType);
                IndexParentChildFieldData indexParentChildFieldData = parentChildIndexFieldData.loadGlobal((DirectoryReader)reader);
=======
                String joinField = ParentFieldMapper.joinField(parentType);
                IndexSearcher indexSearcher = new IndexSearcher(reader);
                indexSearcher.setQueryCache(null);
                IndexParentChildFieldData indexParentChildFieldData = parentChildIndexFieldData.loadGlobal((DirectoryReader) reader);
>>>>>>> 874a5cd8
                MultiDocValues.OrdinalMap ordinalMap = ParentChildIndexFieldData.getOrdinalMap(indexParentChildFieldData, parentType);
                return JoinUtil.createJoinQuery(joinField, innerQuery, toQuery, indexSearcher, scoreMode, ordinalMap, minChildren, maxChildren);
            } else {
                if (reader.leaves().isEmpty() && reader.numDocs() == 0) {
                    // asserting reader passes down a MultiReader during rewrite which makes this
                    // blow up since for this query to work we have to have a DirectoryReader otherwise
                    // we can't load global ordinals - for this to work we simply check if the reader has no leaves
                    // and rewrite to match nothing
                    return new MatchNoDocsQuery();
                }
                throw new IllegalStateException("can't load global ordinals for reader of type: " + reader.getClass() + " must be a DirectoryReader");
            }
        }


        // Even though we only cache rewritten queries it is good to let all queries implement hashCode() and equals():

        // We can't check for actually equality here, since we need to IndexReader for this, but
        // that isn't available on all cases during query parse time, so instead rely on identity:
        @Override
        public boolean equals(Object o) {
            if (this == o) return true;
            if (o == null || getClass() != o.getClass()) return false;
            if (!super.equals(o)) return false;

            LateParsingQuery that = (LateParsingQuery) o;
            return identity.equals(that.identity);
        }

        @Override
        public int hashCode() {
            int result = super.hashCode();
            result = 31 * result + identity.hashCode();
            return result;
        }

        @Override
        public String toString(String s) {
            return "LateParsingQuery {parentType=" + parentType + "}";
        }
    }
}<|MERGE_RESOLUTION|>--- conflicted
+++ resolved
@@ -252,17 +252,10 @@
                 return super.rewrite(reader);
             }
             if (reader instanceof DirectoryReader) {
-<<<<<<< HEAD
-                IndexSearcher indexSearcher = new IndexSearcher(reader);
-                indexSearcher.setQueryCache(null);
-                String joinField = ParentFieldMapper.joinField(parentType);
-                IndexParentChildFieldData indexParentChildFieldData = parentChildIndexFieldData.loadGlobal((DirectoryReader)reader);
-=======
                 String joinField = ParentFieldMapper.joinField(parentType);
                 IndexSearcher indexSearcher = new IndexSearcher(reader);
                 indexSearcher.setQueryCache(null);
                 IndexParentChildFieldData indexParentChildFieldData = parentChildIndexFieldData.loadGlobal((DirectoryReader) reader);
->>>>>>> 874a5cd8
                 MultiDocValues.OrdinalMap ordinalMap = ParentChildIndexFieldData.getOrdinalMap(indexParentChildFieldData, parentType);
                 return JoinUtil.createJoinQuery(joinField, innerQuery, toQuery, indexSearcher, scoreMode, ordinalMap, minChildren, maxChildren);
             } else {
