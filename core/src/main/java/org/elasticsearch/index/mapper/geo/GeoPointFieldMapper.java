--- conflicted
+++ resolved
@@ -24,9 +24,7 @@
 import org.apache.lucene.document.XGeoPointField;
 import org.apache.lucene.index.DocValuesType;
 import org.apache.lucene.index.IndexOptions;
-<<<<<<< HEAD
 import org.elasticsearch.common.Strings;
-=======
 import org.apache.lucene.util.BytesRef;
 import org.apache.lucene.util.NumericUtils;
 import org.apache.lucene.util.XGeoHashUtils;
@@ -34,7 +32,6 @@
 import org.elasticsearch.common.Explicit;
 import org.elasticsearch.common.Strings;
 import org.elasticsearch.common.geo.GeoDistance;
->>>>>>> c478adf7
 import org.elasticsearch.common.geo.GeoPoint;
 import org.elasticsearch.common.geo.GeoUtils;
 import org.elasticsearch.common.settings.Settings;
@@ -68,34 +65,9 @@
 
     public static final String CONTENT_TYPE = "geo_point";
 
-<<<<<<< HEAD
     public static class Defaults extends BaseGeoPointFieldMapper.Defaults {
 
         public static final BaseGeoPointFieldType FIELD_TYPE = new GeoPointFieldType();
-=======
-    public static class Names {
-        public static final String LAT = "lat";
-        public static final String LAT_SUFFIX = "." + LAT;
-        public static final String LON = "lon";
-        public static final String LON_SUFFIX = "." + LON;
-        public static final String GEOHASH = "geohash";
-        public static final String GEOHASH_SUFFIX = "." + GEOHASH;
-        public static final String IGNORE_MALFORMED = "ignore_malformed";
-        public static final String COERCE = "coerce";
-    }
-
-    public static class Defaults {
-        public static final ContentPath.Type PATH_TYPE = ContentPath.Type.FULL;
-        public static final boolean ENABLE_LATLON = false;
-        public static final boolean ENABLE_GEOHASH = false;
-        public static final boolean ENABLE_GEOHASH_PREFIX = false;
-        public static final int GEO_HASH_PRECISION = XGeoHashUtils.PRECISION;
-
-        public static final Explicit<Boolean> IGNORE_MALFORMED = new Explicit(false, false);
-        public static final Explicit<Boolean> COERCE = new Explicit(false, false);
-
-        public static final MappedFieldType FIELD_TYPE = new GeoPointFieldType();
->>>>>>> c478adf7
 
         static {
             FIELD_TYPE.setIndexOptions(IndexOptions.DOCS);
@@ -115,45 +87,11 @@
      */
     public static class Builder extends BaseGeoPointFieldMapper.Builder<Builder, GeoPointFieldMapper> {
 
-        private Boolean ignoreMalformed;
-
-        private Boolean coerce;
-
         public Builder(String name) {
             super(name, Defaults.FIELD_TYPE);
             this.builder = this;
         }
 
-        public Builder ignoreMalformed(boolean ignoreMalformed) {
-            this.ignoreMalformed = ignoreMalformed;
-            return builder;
-        }
-
-        protected Explicit<Boolean> ignoreMalformed(BuilderContext context) {
-            if (ignoreMalformed != null) {
-                return new Explicit<>(ignoreMalformed, true);
-            }
-            if (context.indexSettings() != null) {
-                return new Explicit<>(context.indexSettings().getAsBoolean("index.mapping.ignore_malformed", Defaults.IGNORE_MALFORMED.value()), false);
-            }
-            return Defaults.IGNORE_MALFORMED;
-        }
-
-        public Builder coerce(boolean coerce) {
-            this.coerce = coerce;
-            return builder;
-        }
-
-        protected Explicit<Boolean> coerce(BuilderContext context) {
-            if (coerce != null) {
-                return new Explicit<>(coerce, true);
-            }
-            if (context.indexSettings() != null) {
-                return new Explicit<>(context.indexSettings().getAsBoolean("index.mapping.coerce", Defaults.COERCE.value()), false);
-            }
-            return Defaults.COERCE;
-        }
-
         @Override
         public GeoPointFieldType fieldType() {
             return (GeoPointFieldType)fieldType;
@@ -174,11 +112,12 @@
         @Override
         public GeoPointFieldMapper build(BuilderContext context, String simpleName, MappedFieldType fieldType,
               MappedFieldType defaultFieldType, Settings indexSettings, ContentPath.Type pathType, DoubleFieldMapper latMapper,
-              DoubleFieldMapper lonMapper, StringFieldMapper geohashMapper, MultiFields multiFields, CopyTo copyTo) {
+              DoubleFieldMapper lonMapper, StringFieldMapper geohashMapper, MultiFields multiFields, Explicit<Boolean> ignoreMalformed,
+              CopyTo copyTo) {
             fieldType.setTokenized(false);
             setupFieldType(context);
             return new GeoPointFieldMapper(simpleName, fieldType, defaultFieldType, indexSettings, pathType, latMapper, lonMapper,
-                    geohashMapper, multiFields, copyTo);
+                    geohashMapper, multiFields, ignoreMalformed, copyTo);
         }
 
         @Override
@@ -187,150 +126,29 @@
         }
     }
 
-<<<<<<< HEAD
     protected static Builder parse(Builder builder, Map<String, Object> node) throws MapperParsingException {
-        for (Iterator<Map.Entry<String, Object>> iterator = node.entrySet().iterator(); iterator.hasNext();) {
-            Map.Entry<String, Object> entry = iterator.next();
-            String fieldName = Strings.toUnderscoreCase(entry.getKey());
-            Object fieldNode = entry.getValue();
-            if (fieldName.equals(Names.IGNORE_MALFORMED)) {
-                builder.fieldType().ignoreMalformed = XContentMapValues.nodeBooleanValue(fieldNode);
-                iterator.remove();
-            }
-=======
-            context.path().add(name);
-            if (enableLatLon) {
-                NumberFieldMapper.Builder<?, ?> latMapperBuilder = doubleField(Names.LAT).includeInAll(false);
-                NumberFieldMapper.Builder<?, ?> lonMapperBuilder = doubleField(Names.LON).includeInAll(false);
-                if (precisionStep != null) {
-                    latMapperBuilder.precisionStep(precisionStep);
-                    lonMapperBuilder.precisionStep(precisionStep);
-                }
-                latMapper = (DoubleFieldMapper) latMapperBuilder.includeInAll(false).store(fieldType.stored()).docValues(false).build(context);
-                lonMapper = (DoubleFieldMapper) lonMapperBuilder.includeInAll(false).store(fieldType.stored()).docValues(false).build(context);
-                geoPointFieldType.setLatLonEnabled(latMapper.fieldType(), lonMapper.fieldType());
-            }
-            StringFieldMapper geohashMapper = null;
-            if (enableGeoHash || enableGeohashPrefix) {
-                // TODO: possible also implicitly enable geohash if geohash precision is set
-                geohashMapper = stringField(Names.GEOHASH).index(true).tokenized(false).includeInAll(false).store(fieldType.stored())
-                        .omitNorms(true).indexOptions(IndexOptions.DOCS).build(context);
-                geoPointFieldType.setGeohashEnabled(geohashMapper.fieldType(), geoHashPrecision, enableGeohashPrefix);
-            }
-            context.path().remove();
-
-            context.path().pathType(origPathType);
-
-            // this is important: even if geo points feel like they need to be tokenized to distinguish lat from lon, we actually want to
-            // store them as a single token.
-            fieldType.setTokenized(false);
-            setupFieldType(context);
-            fieldType.setHasDocValues(false);
-            defaultFieldType.setHasDocValues(false);
-            return new GeoPointFieldMapper(name, fieldType, defaultFieldType, context.indexSettings(), origPathType,
-                     latMapper, lonMapper, geohashMapper, multiFieldsBuilder.build(this, context), ignoreMalformed(context), coerce(context));
->>>>>>> c478adf7
-        }
+//        for (Iterator<Map.Entry<String, Object>> iterator = node.entrySet().iterator(); iterator.hasNext();) {
+//            Map.Entry<String, Object> entry = iterator.next();
+//            String fieldName = Strings.toUnderscoreCase(entry.getKey());
+//            Object fieldNode = entry.getValue();
+//        }
         return builder;
     }
 
     public static class TypeParser extends BaseGeoPointFieldMapper.TypeParser {
         @Override
         public Mapper.Builder<?, ?> parse(String name, Map<String, Object> node, ParserContext parserContext) throws MapperParsingException {
-<<<<<<< HEAD
             return super.parse(name, node, parserContext);
-=======
-            Builder builder = geoPointField(name);
-            final boolean indexCreatedBeforeV2_0 = parserContext.indexVersionCreated().before(Version.V_2_0_0);
-            parseField(builder, name, node, parserContext);
-            for (Iterator<Map.Entry<String, Object>> iterator = node.entrySet().iterator(); iterator.hasNext();) {
-                Map.Entry<String, Object> entry = iterator.next();
-                String propName = Strings.toUnderscoreCase(entry.getKey());
-                Object propNode = entry.getValue();
-                if (propName.equals("path") && parserContext.indexVersionCreated().before(Version.V_2_0_0_beta1)) {
-                    builder.multiFieldPathType(parsePathType(name, propNode.toString()));
-                    iterator.remove();
-                } else if (propName.equals("lat_lon")) {
-                    builder.enableLatLon(XContentMapValues.nodeBooleanValue(propNode));
-                    iterator.remove();
-                } else if (propName.equals("geohash")) {
-                    builder.enableGeoHash(XContentMapValues.nodeBooleanValue(propNode));
-                    iterator.remove();
-                } else if (propName.equals("geohash_prefix")) {
-                    builder.geohashPrefix(XContentMapValues.nodeBooleanValue(propNode));
-                    if (XContentMapValues.nodeBooleanValue(propNode)) {
-                        builder.enableGeoHash(true);
-                    }
-                    iterator.remove();
-                } else if (propName.equals("precision_step")) {
-                    builder.precisionStep(XContentMapValues.nodeIntegerValue(propNode));
-                    iterator.remove();
-                } else if (propName.equals("geohash_precision")) {
-                    if (propNode instanceof Integer) {
-                        builder.geoHashPrecision(XContentMapValues.nodeIntegerValue(propNode));
-                    } else {
-                        builder.geoHashPrecision(GeoUtils.geoHashLevelsForPrecision(propNode.toString()));
-                    }
-                    iterator.remove();
-                } else if (propName.equals(Names.IGNORE_MALFORMED)) {
-                    builder.ignoreMalformed(XContentMapValues.nodeBooleanValue(propNode));
-                    iterator.remove();
-                } else if (indexCreatedBeforeV2_0 && propName.equals("validate")) {
-                    builder.ignoreMalformed(!XContentMapValues.nodeBooleanValue(propNode));
-                    iterator.remove();
-                } else if (indexCreatedBeforeV2_0 && propName.equals("validate_lon")) {
-                    builder.ignoreMalformed(!XContentMapValues.nodeBooleanValue(propNode));
-                    iterator.remove();
-                } else if (indexCreatedBeforeV2_0 && propName.equals("validate_lat")) {
-                    builder.ignoreMalformed(!XContentMapValues.nodeBooleanValue(propNode));
-                    iterator.remove();
-                } else if (propName.equals(Names.COERCE)) {
-                    builder.coerce(XContentMapValues.nodeBooleanValue(propNode));
-                    iterator.remove();
-                } else if (indexCreatedBeforeV2_0 && propName.equals("normalize")) {
-                    builder.coerce(XContentMapValues.nodeBooleanValue(propNode));
-                    iterator.remove();
-                } else if (indexCreatedBeforeV2_0 && propName.equals("normalize_lat")) {
-                    builder.coerce(XContentMapValues.nodeBooleanValue(propNode));
-                    iterator.remove();
-                } else if (indexCreatedBeforeV2_0 && propName.equals("normalize_lon")) {
-                    builder.coerce(XContentMapValues.nodeBooleanValue(propNode));
-                    iterator.remove();
-                } else if (parseMultiField(builder, name, parserContext, propName, propNode)) {
-                    iterator.remove();
-                }
-            }
-            return builder;
->>>>>>> c478adf7
         }
     }
 
     public static final class GeoPointFieldType extends BaseGeoPointFieldType {
 
-<<<<<<< HEAD
         public GeoPointFieldType() {
         }
 
         protected GeoPointFieldType(GeoPointFieldType ref) {
             super(ref);
-=======
-        private MappedFieldType geohashFieldType;
-        private int geohashPrecision;
-        private boolean geohashPrefixEnabled;
-
-        private MappedFieldType latFieldType;
-        private MappedFieldType lonFieldType;
-
-        public GeoPointFieldType() {}
-
-        protected GeoPointFieldType(GeoPointFieldType ref) {
-            super(ref);
-            this.geohashFieldType = ref.geohashFieldType; // copying ref is ok, this can never be modified
-            this.geohashPrecision = ref.geohashPrecision;
-            this.geohashPrefixEnabled = ref.geohashPrefixEnabled;
-            this.latFieldType = ref.latFieldType; // copying ref is ok, this can never be modified
-            this.lonFieldType = ref.lonFieldType; // copying ref is ok, this can never be modified
->>>>>>> c478adf7
         }
 
         @Override
@@ -339,94 +157,6 @@
         }
 
         @Override
-<<<<<<< HEAD
-=======
-        public boolean equals(Object o) {
-            if (!super.equals(o)) return false;
-            GeoPointFieldType that = (GeoPointFieldType) o;
-            return geohashPrecision == that.geohashPrecision &&
-                geohashPrefixEnabled == that.geohashPrefixEnabled &&
-                java.util.Objects.equals(geohashFieldType, that.geohashFieldType) &&
-                java.util.Objects.equals(latFieldType, that.latFieldType) &&
-                java.util.Objects.equals(lonFieldType, that.lonFieldType);
-        }
-
-        @Override
-        public int hashCode() {
-            return java.util.Objects.hash(super.hashCode(), geohashFieldType, geohashPrecision, geohashPrefixEnabled, latFieldType,
-                    lonFieldType);
-        }
-
-        @Override
-        public String typeName() {
-            return CONTENT_TYPE;
-        }
-        
-        @Override
-        public void checkCompatibility(MappedFieldType fieldType, List<String> conflicts, boolean strict) {
-            super.checkCompatibility(fieldType, conflicts, strict);
-            GeoPointFieldType other = (GeoPointFieldType)fieldType;
-            if (isLatLonEnabled() != other.isLatLonEnabled()) {
-                conflicts.add("mapper [" + names().fullName() + "] has different [lat_lon]");
-            }
-            if (isGeohashEnabled() != other.isGeohashEnabled()) {
-                conflicts.add("mapper [" + names().fullName() + "] has different [geohash]");
-            }
-            if (geohashPrecision() != other.geohashPrecision()) {
-                conflicts.add("mapper [" + names().fullName() + "] has different [geohash_precision]");
-            }
-            if (isGeohashPrefixEnabled() != other.isGeohashPrefixEnabled()) {
-                conflicts.add("mapper [" + names().fullName() + "] has different [geohash_prefix]");
-            }
-            if (isLatLonEnabled() && other.isLatLonEnabled() &&
-                latFieldType().numericPrecisionStep() != other.latFieldType().numericPrecisionStep()) {
-                conflicts.add("mapper [" + names().fullName() + "] has different [precision_step]");
-            }
-        }
-
-        public boolean isGeohashEnabled() {
-            return geohashFieldType != null;
-        }
-
-        public MappedFieldType geohashFieldType() {
-            return geohashFieldType;
-        }
-
-        public int geohashPrecision() {
-            return geohashPrecision;
-        }
-
-        public boolean isGeohashPrefixEnabled() {
-            return geohashPrefixEnabled;
-        }
-
-        public void setGeohashEnabled(MappedFieldType geohashFieldType, int geohashPrecision, boolean geohashPrefixEnabled) {
-            checkIfFrozen();
-            this.geohashFieldType = geohashFieldType;
-            this.geohashPrecision = geohashPrecision;
-            this.geohashPrefixEnabled = geohashPrefixEnabled;
-        }
-
-        public boolean isLatLonEnabled() {
-            return latFieldType != null;
-        }
-
-        public MappedFieldType latFieldType() {
-            return latFieldType;
-        }
-
-        public MappedFieldType lonFieldType() {
-            return lonFieldType;
-        }
-
-        public void setLatLonEnabled(MappedFieldType latFieldType, MappedFieldType lonFieldType) {
-            checkIfFrozen();
-            this.latFieldType = latFieldType;
-            this.lonFieldType = lonFieldType;
-        }
-
-        @Override
->>>>>>> c478adf7
         public GeoPoint value(Object value) {
             if (value instanceof GeoPoint) {
                 return (GeoPoint) value;
@@ -436,165 +166,11 @@
         }
     }
 
-<<<<<<< HEAD
     public GeoPointFieldMapper(String simpleName, MappedFieldType fieldType, MappedFieldType defaultFieldType, Settings indexSettings,
                                ContentPath.Type pathType, DoubleFieldMapper latMapper, DoubleFieldMapper lonMapper,
-                               StringFieldMapper geohashMapper, MultiFields multiFields, CopyTo copyTo) {
-        super(simpleName, fieldType, defaultFieldType, indexSettings, pathType, latMapper, lonMapper, geohashMapper, multiFields, copyTo);
-=======
-    /**
-     * A byte-aligned fixed-length encoding for latitudes and longitudes.
-     */
-    public static final class Encoding {
-
-        // With 14 bytes we already have better precision than a double since a double has 11 bits of exponent
-        private static final int MAX_NUM_BYTES = 14;
-
-        private static final Encoding[] INSTANCES;
-        static {
-            INSTANCES = new Encoding[MAX_NUM_BYTES + 1];
-            for (int numBytes = 2; numBytes <= MAX_NUM_BYTES; numBytes += 2) {
-                INSTANCES[numBytes] = new Encoding(numBytes);
-            }
-        }
-
-        /** Get an instance based on the number of bytes that has been used to encode values. */
-        public static final Encoding of(int numBytesPerValue) {
-            final Encoding instance = INSTANCES[numBytesPerValue];
-            if (instance == null) {
-                throw new IllegalStateException("No encoding for " + numBytesPerValue + " bytes per value");
-            }
-            return instance;
-        }
-
-        /** Get an instance based on the expected precision. Here are examples of the number of required bytes per value depending on the
-         *  expected precision:<ul>
-         *  <li>1km: 4 bytes</li>
-         *  <li>3m: 6 bytes</li>
-         *  <li>1m: 8 bytes</li>
-         *  <li>1cm: 8 bytes</li>
-         *  <li>1mm: 10 bytes</li></ul> */
-        public static final Encoding of(DistanceUnit.Distance precision) {
-            for (Encoding encoding : INSTANCES) {
-                if (encoding != null && encoding.precision().compareTo(precision) <= 0) {
-                    return encoding;
-                }
-            }
-            return INSTANCES[MAX_NUM_BYTES];
-        }
-
-        private final DistanceUnit.Distance precision;
-        private final int numBytes;
-        private final int numBytesPerCoordinate;
-        private final double factor;
-
-        private Encoding(int numBytes) {
-            assert numBytes >= 1 && numBytes <= MAX_NUM_BYTES;
-            assert (numBytes & 1) == 0; // we don't support odd numBytes for the moment
-            this.numBytes = numBytes;
-            this.numBytesPerCoordinate = numBytes / 2;
-            this.factor = Math.pow(2, - numBytesPerCoordinate * 8 + 9);
-            assert (1L << (numBytesPerCoordinate * 8 - 1)) * factor > 180 && (1L << (numBytesPerCoordinate * 8 - 2)) * factor < 180 : numBytesPerCoordinate + " " + factor;
-            if (numBytes == MAX_NUM_BYTES) {
-                // no precision loss compared to a double
-                precision = new DistanceUnit.Distance(0, DistanceUnit.DEFAULT);
-            } else {
-                precision = new DistanceUnit.Distance(
-                        GeoDistance.PLANE.calculate(0, 0, factor / 2, factor / 2, DistanceUnit.DEFAULT), // factor/2 because we use Math.round instead of a cast to convert the double to a long
-                        DistanceUnit.DEFAULT);
-            }
-        }
-
-        public DistanceUnit.Distance precision() {
-            return precision;
-        }
-
-        /** The number of bytes required to encode a single geo point. */
-        public final int numBytes() {
-            return numBytes;
-        }
-
-        /** The number of bits required to encode a single coordinate of a geo point. */
-        public int numBitsPerCoordinate() {
-            return numBytesPerCoordinate << 3;
-        }
-
-        /** Return the bits that encode a latitude/longitude. */
-        public long encodeCoordinate(double lat) {
-            return Math.round((lat + 180) / factor);
-        }
-
-        /** Decode a sequence of bits into the original coordinate. */
-        public double decodeCoordinate(long bits) {
-            return bits * factor - 180;
-        }
-
-        private void encodeBits(long bits, byte[] out, int offset) {
-            for (int i = 0; i < numBytesPerCoordinate; ++i) {
-                out[offset++] = (byte) bits;
-                bits >>>= 8;
-            }
-            assert bits == 0;
-        }
-
-        private long decodeBits(byte [] in, int offset) {
-            long r = in[offset++] & 0xFFL;
-            for (int i = 1; i < numBytesPerCoordinate; ++i) {
-                r = (in[offset++] & 0xFFL) << (i * 8);
-            }
-            return r;
-        }
-
-        /** Encode a geo point into a byte-array, over {@link #numBytes()} bytes. */
-        public void encode(double lat, double lon, byte[] out, int offset) {
-            encodeBits(encodeCoordinate(lat), out, offset);
-            encodeBits(encodeCoordinate(lon), out, offset + numBytesPerCoordinate);
-        }
-
-        /** Decode a geo point from a byte-array, reading {@link #numBytes()} bytes. */
-        public GeoPoint decode(byte[] in, int offset, GeoPoint out) {
-            final long latBits = decodeBits(in, offset);
-            final long lonBits = decodeBits(in, offset + numBytesPerCoordinate);
-            return decode(latBits, lonBits, out);
-        }
-
-        /** Decode a geo point from the bits of the encoded latitude and longitudes. */
-        public GeoPoint decode(long latBits, long lonBits, GeoPoint out) {
-            final double lat = decodeCoordinate(latBits);
-            final double lon = decodeCoordinate(lonBits);
-            return out.reset(lat, lon);
-        }
-
-    }
-
-    private final ContentPath.Type pathType;
-
-    private final DoubleFieldMapper latMapper;
-
-    private final DoubleFieldMapper lonMapper;
-
-    private final StringFieldMapper geohashMapper;
-
-    protected Explicit<Boolean> ignoreMalformed;
-
-    protected Explicit<Boolean> coerce;
-
-    public GeoPointFieldMapper(String simpleName, MappedFieldType fieldType, MappedFieldType defaultFieldType, Settings indexSettings,
-            ContentPath.Type pathType, DoubleFieldMapper latMapper, DoubleFieldMapper lonMapper, StringFieldMapper geohashMapper,
-            MultiFields multiFields, Explicit<Boolean> ignoreMalformed, Explicit<Boolean> coerce) {
-        super(simpleName, fieldType, defaultFieldType, indexSettings, multiFields, null);
-        this.pathType = pathType;
-        this.latMapper = latMapper;
-        this.lonMapper = lonMapper;
-        this.geohashMapper = geohashMapper;
-        this.ignoreMalformed = ignoreMalformed;
-        this.coerce = coerce;
-    }
-
-    @Override
-    protected String contentType() {
-        return CONTENT_TYPE;
->>>>>>> c478adf7
+                               StringFieldMapper geohashMapper, MultiFields multiFields, Explicit<Boolean> ignoreMalformed, CopyTo copyTo) {
+        super(simpleName, fieldType, defaultFieldType, indexSettings, pathType, latMapper, lonMapper, geohashMapper, multiFields,
+                ignoreMalformed, copyTo);
     }
 
     @Override
@@ -603,228 +179,25 @@
     }
 
     @Override
-    public void merge(Mapper mergeWith, MergeResult mergeResult) throws MergeMappingException {
-        super.merge(mergeWith, mergeResult);
-        if (!this.getClass().equals(mergeWith.getClass())) {
-            return;
-        }
-
-        GeoPointFieldMapper gpfmMergeWith = (GeoPointFieldMapper) mergeWith;
-        if (gpfmMergeWith.coerce.explicit()) {
-            if (coerce.explicit() && coerce.value() != gpfmMergeWith.coerce.value()) {
-                mergeResult.addConflict("mapper [" + fieldType().names().fullName() + "] has different [coerce]");
-            }
-        }
-
-        if (mergeResult.simulate() == false && mergeResult.hasConflicts() == false) {
-            if (gpfmMergeWith.ignoreMalformed.explicit()) {
-                this.ignoreMalformed = gpfmMergeWith.ignoreMalformed;
-            }
-            if (gpfmMergeWith.coerce.explicit()) {
-                this.coerce = gpfmMergeWith.coerce;
-            }
-        }
-    }
-
-    @Override
     protected void parseCreateField(ParseContext context, List<Field> fields) throws IOException {
         throw new UnsupportedOperationException("Parsing is implemented in parse(), this method should NEVER be called");
     }
 
     @Override
-<<<<<<< HEAD
     protected void parse(ParseContext context, GeoPoint point, String geohash) throws IOException {
-        if (fieldType().ignoreMalformed == false) {
-=======
-    public Mapper parse(ParseContext context) throws IOException {
-        ContentPath.Type origPathType = context.path().pathType();
-        context.path().pathType(pathType);
-        context.path().add(simpleName());
-
-        GeoPoint sparse = context.parseExternalValue(GeoPoint.class);
-        
-        if (sparse != null) {
-            parse(context, sparse, null);
-        } else {
-            sparse = new GeoPoint();
-            XContentParser.Token token = context.parser().currentToken();
-            if (token == XContentParser.Token.START_ARRAY) {
-                token = context.parser().nextToken();
-                if (token == XContentParser.Token.START_ARRAY) {
-                    // its an array of array of lon/lat [ [1.2, 1.3], [1.4, 1.5] ]
-                    while (token != XContentParser.Token.END_ARRAY) {
-                        parse(context, GeoUtils.parseGeoPoint(context.parser(), sparse), null);
-                        token = context.parser().nextToken();
-                    }
-                } else {
-                    // its an array of other possible values
-                    if (token == XContentParser.Token.VALUE_NUMBER) {
-                        double lon = context.parser().doubleValue();
-                        token = context.parser().nextToken();
-                        double lat = context.parser().doubleValue();
-                        while ((token = context.parser().nextToken()) != XContentParser.Token.END_ARRAY);
-                        parse(context, sparse.reset(lat, lon), null);
-                    } else {
-                        while (token != XContentParser.Token.END_ARRAY) {
-                            if (token == XContentParser.Token.VALUE_STRING) {
-                                parsePointFromString(context, sparse, context.parser().text());
-                            } else {
-                                parse(context, GeoUtils.parseGeoPoint(context.parser(), sparse), null);
-                            }
-                            token = context.parser().nextToken();
-                        }
-                    }
-                }
-            } else if (token == XContentParser.Token.VALUE_STRING) {
-                parsePointFromString(context, sparse, context.parser().text());
-            } else if (token != XContentParser.Token.VALUE_NULL) {
-                parse(context, GeoUtils.parseGeoPoint(context.parser(), sparse), null);
-            }
-        }
-
-        context.path().remove();
-        context.path().pathType(origPathType);
-        return null;
-    }
-
-    private void addGeohashField(ParseContext context, String geohash) throws IOException {
-        int len = Math.min(fieldType().geohashPrecision(), geohash.length());
-        int min = fieldType().isGeohashPrefixEnabled() ? 1 : len;
-
-        for (int i = len; i >= min; i--) {
-            // side effect of this call is adding the field
-            geohashMapper.parse(context.createExternalValueContext(geohash.substring(0, i)));
-        }
-    }
-
-    private void parsePointFromString(ParseContext context, GeoPoint sparse, String point) throws IOException {
-        if (point.indexOf(',') < 0) {
-            parse(context, sparse.resetFromGeoHash(point), point);
-        } else {
-            parse(context, sparse.resetFromString(point), null);
-        }
-    }
-
-    private void parse(ParseContext context, GeoPoint point, String geohash) throws IOException {
-        boolean validPoint = false;
-        if (coerce.value() == false && ignoreMalformed.value() == false) {
->>>>>>> c478adf7
+        if (ignoreMalformed.value() == false) {
             if (point.lat() > 90.0 || point.lat() < -90.0) {
                 throw new IllegalArgumentException("illegal latitude value [" + point.lat() + "] for " + name());
             }
             if (point.lon() > 180.0 || point.lon() < -180) {
                 throw new IllegalArgumentException("illegal longitude value [" + point.lon() + "] for " + name());
             }
-<<<<<<< HEAD
         } else {
-=======
-            validPoint = true;
-        }
-
-        if (coerce.value() == true && validPoint == false) {
-            // by setting coerce to false we are assuming all geopoints are already in a valid coordinate system
-            // thus this extra step can be skipped
->>>>>>> c478adf7
             // LUCENE WATCH: This will be folded back into Lucene's GeoPointField
             GeoUtils.normalizePoint(point);
         }
         if (fieldType().indexOptions() != IndexOptions.NONE || fieldType().stored()) {
-<<<<<<< HEAD
             context.doc().add(new XGeoPointField(fieldType().names().indexName(), point.lon(), point.lat(), fieldType() ));
-=======
-            Field field = new Field(fieldType().names().indexName(), Double.toString(point.lat()) + ',' + Double.toString(point.lon()), fieldType());
-            context.doc().add(field);
-        }
-        if (fieldType().isGeohashEnabled()) {
-            if (geohash == null) {
-                geohash = XGeoHashUtils.stringEncode(point.lon(), point.lat());
-            }
-            addGeohashField(context, geohash);
-        }
-        if (fieldType().isLatLonEnabled()) {
-            latMapper.parse(context.createExternalValueContext(point.lat()));
-            lonMapper.parse(context.createExternalValueContext(point.lon()));
-        }
-        if (fieldType().hasDocValues()) {
-            CustomGeoPointDocValuesField field = (CustomGeoPointDocValuesField) context.doc().getByKey(fieldType().names().indexName());
-            if (field == null) {
-                field = new CustomGeoPointDocValuesField(fieldType().names().indexName(), point.lat(), point.lon());
-                context.doc().addWithKey(fieldType().names().indexName(), field);
-            } else {
-                field.add(point.lat(), point.lon());
-            }
-        }
-        multiFields.parse(this, context);
-    }
-
-    @Override
-    public Iterator<Mapper> iterator() {
-        List<Mapper> extras = new ArrayList<>();
-        if (fieldType().isGeohashEnabled()) {
-            extras.add(geohashMapper);
-        }
-        if (fieldType().isLatLonEnabled()) {
-            extras.add(latMapper);
-            extras.add(lonMapper);
-        }
-        return Iterators.concat(super.iterator(), extras.iterator());
-    }
-
-    @Override
-    protected void doXContentBody(XContentBuilder builder, boolean includeDefaults, Params params) throws IOException {
-        super.doXContentBody(builder, includeDefaults, params);
-        if (includeDefaults || pathType != Defaults.PATH_TYPE) {
-            builder.field("path", pathType.name().toLowerCase(Locale.ROOT));
-        }
-        if (includeDefaults || fieldType().isLatLonEnabled() != Defaults.ENABLE_LATLON) {
-            builder.field("lat_lon", fieldType().isLatLonEnabled());
-        }
-        if (includeDefaults || fieldType().isGeohashEnabled() != Defaults.ENABLE_GEOHASH) {
-            builder.field("geohash", fieldType().isGeohashEnabled());
-        }
-        if (includeDefaults || fieldType().isGeohashPrefixEnabled() != Defaults.ENABLE_GEOHASH_PREFIX) {
-            builder.field("geohash_prefix", fieldType().isGeohashPrefixEnabled());
-        }
-        if (fieldType().isGeohashEnabled() && (includeDefaults || fieldType().geohashPrecision() != Defaults.GEO_HASH_PRECISION)) {
-            builder.field("geohash_precision", fieldType().geohashPrecision());
-        }
-        if (fieldType().isLatLonEnabled() && (includeDefaults || fieldType().latFieldType().numericPrecisionStep() != NumericUtils.PRECISION_STEP_DEFAULT)) {
-            builder.field("precision_step", fieldType().latFieldType().numericPrecisionStep());
-        }
-        if (includeDefaults || coerce.explicit()) {
-            builder.field(Names.COERCE, coerce.value());
-        }
-        if (includeDefaults || ignoreMalformed.explicit()) {
-            builder.field(Names.IGNORE_MALFORMED, ignoreMalformed.value());
-        }
-    }
-
-    public static class CustomGeoPointDocValuesField extends CustomNumericDocValuesField {
-
-        private final ObjectHashSet<GeoPoint> points;
-
-        public CustomGeoPointDocValuesField(String name, double lat, double lon) {
-            super(name);
-            points = new ObjectHashSet<>(2);
-            points.add(new GeoPoint(lat, lon));
-        }
-
-        public void add(double lat, double lon) {
-            points.add(new GeoPoint(lat, lon));
-        }
-
-        @Override
-        public BytesRef binaryValue() {
-            final byte[] bytes = new byte[points.size() * 16];
-            int off = 0;
-            for (Iterator<ObjectCursor<GeoPoint>> it = points.iterator(); it.hasNext(); ) {
-                final GeoPoint point = it.next().value;
-                ByteUtils.writeDoubleLE(point.getLat(), bytes, off);
-                ByteUtils.writeDoubleLE(point.getLon(), bytes, off + 8);
-                off += 16;
-            }
-            return new BytesRef(bytes);
->>>>>>> c478adf7
         }
         super.parse(context, point, geohash);
     }
